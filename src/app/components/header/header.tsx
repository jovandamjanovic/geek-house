'use client';

import React, { useEffect, useRef, useState } from 'react';
import Image from 'next/image';
import Link from 'next/link';
<<<<<<< HEAD
import { useTranslations } from '@/hooks/useTranslations';
=======
import {useTranslations} from '@/hooks/useTranslations';
>>>>>>> 0331eb1f
import LanguageSwitcher from '../language-switcher/LanguageSwitcher';
import styles from './header.module.css';
import { useThrottle } from '@/hooks/useThrottle';

const Header: React.FC = () => {
  const t = useTranslations('Header');
  const [isHeaderVisible, setIsHeaderVisible] = useState(true);
  const prevScrollY = useRef(0); // ✅ store previous scroll position persistently

  const throttledScroll = useThrottle(() => {
    const currentScrollY = window.scrollY;

    if (currentScrollY < prevScrollY.current) {
      setIsHeaderVisible(true); // scrolling up
    } else if (currentScrollY > 100) {
      setIsHeaderVisible(false); // scrolling down
    }

    prevScrollY.current = currentScrollY;
  }, 100);

  useEffect(() => {
    window.addEventListener('scroll', throttledScroll);
    return () => window.removeEventListener('scroll', throttledScroll);
  }, [throttledScroll]);

  return (
    <header className={`${styles.header} ${!isHeaderVisible ? styles.hidden : ''}`}>
      <Image
        src="/gh_large.png"
        alt="Logo"
        width={180}
        height={180}
        className={styles.logo}
      />
      <nav className={styles.nav}>
        <Link href="/">{t('home')}</Link>
        <Link href="/about">{t('about')}</Link>
        <Link href="/contact">{t('contact')}</Link>
        <LanguageSwitcher />
      </nav>
    </header>
  );
};

export default Header;<|MERGE_RESOLUTION|>--- conflicted
+++ resolved
@@ -3,11 +3,7 @@
 import React, { useEffect, useRef, useState } from 'react';
 import Image from 'next/image';
 import Link from 'next/link';
-<<<<<<< HEAD
-import { useTranslations } from '@/hooks/useTranslations';
-=======
 import {useTranslations} from '@/hooks/useTranslations';
->>>>>>> 0331eb1f
 import LanguageSwitcher from '../language-switcher/LanguageSwitcher';
 import styles from './header.module.css';
 import { useThrottle } from '@/hooks/useThrottle';
